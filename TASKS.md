--- conflicted
+++ resolved
@@ -1,64 +1,28 @@
 # TASKS
 
-<<<<<<< HEAD
 ## Low Effort
 _No active tasks (see `COMPLETED.md` for prior items)._
 
 ## Medium Effort
 1. Garbage‑collect stale connections and nodes in the aggregator
-=======
-1. [DONE] Make `NODE_TIMEOUT` configurable
-   - **Problem:** `aggregator/main.py` currently hardcodes `NODE_TIMEOUT = 120`, so the online/offline thresholds in `/api/nodes` and `/api/stats` cannot be tuned for larger clusters or when nodes naturally report slower (e.g., during performance testing).
-   - **Proposed Solution:** Read `NODE_TIMEOUT_SECONDS` (or similar) from the environment, defaulting to 120, and reuse that value everywhere the code currently references the constant.
-   - **Acceptance Criteria:** `NODE_TIMEOUT` becomes a runtime configuration, the default behavior is unchanged, and tests cover both the default and a custom timeout via monkeypatching.
-   - **Plan:** Add a helper near the existing constant to load the env var, update the comparisons inside `get_all_nodes`/`get_cluster_stats`, and ensure the new configuration is documented in `README.md`.
-
-2. [DONE] Allow the agent home location to be injected via environment variables
-   - **Problem:** `agent/agent.py` requires editing the `HOME_LOCATION` dictionary (lines 32‑36) to reposition the on-prem nodes, which is inconvenient and error-prone for people who run their own clusters.
-   - **Proposed Solution:** Build `HOME_LOCATION` from optional env vars such as `HOME_CITY`, `HOME_LAT`, and `HOME_LON`, falling back to the current defaults when the vars are absent.
-   - **Acceptance Criteria:** Agents can be redeployed without changing Python code by overriding env vars, and the README lists the new variables.
-   - **Plan:** Wrap the current dictionary in a factory that checks `os.getenv`, keeps the existing defaults, and updates the doc block near the configuration comment.
-
-3. [DONE] Surface network throughput per node in the UI
-   - **Problem:** The README’s “Features” list still has [ ] for “Real-time network speed metrics,” and neither the agent nor the aggregator currently reports upload/download counters—only cpu/memory/disk. The frontend likewise lacks any place to display throughput.
-   - **Proposed Solution:** Have the agent use `psutil.net_io_counters()` (per node) to calculate delta bytes over `REPORT_INTERVAL`, send those metrics in the payload, expose them via a new Pydantic field (e.g., `network_send_bytes_per_sec`), and update `StatsPanel`/`ClusterMap` to render the numbers.
-   - **Acceptance Criteria:** Aggregator’s `/api/nodes` response includes per-node throughput, the frontend shows upload/download stats in the stats panel or popups, and the README checkbox becomes checked with a short note about how it works.
-   - **Plan:** Extend `NodeData`/`NodeStatus` with throughput fields, aggregate the stats in `get_cluster_stats`, update the React `Node` type, and add a small UI component showing the values (with tests covering the new API contract).
-
-4. Garbage‑collect stale connections and nodes in the aggregator
->>>>>>> 7593e6e9
    - **Problem:** `connections_data` grows indefinitely because entries are only added in `receive_node_data`, and `nodes_data` never prunes offline nodes. Long-lived deployments will accumulate stale entries and inflate `/api/stats` (`total_connections`) even when nodes disappear.
    - **Proposed Solution:** Introduce a cleanup pass (either on each request or in a background task) that removes nodes and connections that haven’t been updated within `NODE_TIMEOUT` plus a grace period.
    - **Acceptance Criteria:** After simulating a node silently disappearing, `/api/nodes` reports one fewer node, `/api/connections` omits its connections, and `/api/stats` recalculates totals accordingly.
    - **Plan:** Add a helper that iterates over `nodes_data`/`connections_data`, compares `received_at`, and drops old entries before the API responses are built. Consider caching the cleanup timestamp so it only runs once per query to limit CPU in busy deployments.
 
-<<<<<<< HEAD
+2. Sidebar node clicks should zoom to individual markers
+   - **Problem:** Clicking a node in the sidebar often leaves the map zoomed out enough that only the cluster count is visible, forcing extra clicks to locate the exact marker.
+   - **Proposed Solution:** Adjust the selection logic so the map zoom/flyTo targets an individual node zoom level (or expands the cluster automatically).
+   - **Acceptance Criteria:** A single click in the sidebar focuses the map close enough to show the selected node marker, even when it previously belonged to a cluster.
+
+3. Remove the horizontal gap when the map is fully zoomed out
+   - **Problem:** With the map zoomed all the way out, a visible gap appears beside the sidebar.
+   - **Proposed Solution:** Increase the sidebar width (or otherwise adjust layout spacing) so the empty gap disappears at world view.
+   - **Acceptance Criteria:** At maximum zoom-out the sidebar and map meet cleanly with no background gap.
+
 ## High Effort
 1. Introduce historical storage for node metrics
    - **Problem:** The aggregator only keeps the latest snapshot (`nodes_data`/`connections_data` in memory), so there’s no way to surface historical trends, and a restart loses all visibility.
    - **Proposed Solution:** Persist incoming node snapshots to a lightweight time-series store (SQLite, Prometheus push gateway, or even append-only JSON) and add endpoints that can retrieve metrics over time for charting.
    - **Acceptance Criteria:** Aggregator keeps at least a rolling 24‑hour window (configurable) of node snapshots, `/api/stats` can return average/min/max in that window, and the frontend adds a “History” view that can consume that endpoint.
-   - **Plan:** Define a storage abstraction (`HistoryStore`) that can write/read from disk, record each payload at `receive_node_data`, expose new FastAPI routes (e.g., `/api/history`), and update the frontend to visualize the data (e.g., sparkline in `StatsPanel`).
-=======
-5. [DONE] Make sidebar nodes focus the map when clicked
-   - **Problem:** The `StatsPanel` lists every node, but clicking an entry does nothing, forcing users to hunt for the marker manually on the map.
-   - **Proposed Solution:** Wire up click handlers that emit an event or shared state notifying `ClusterMap` of the selected node, then pan/zoom the Leaflet map to that node’s coordinates and optionally highlight it.
-   - **Acceptance Criteria:** Clicking a node entry centers and zooms the map around that node, the interaction works in both light/dark modes, and the UX is debounced so rapid clicks don’t jitter.
-   - **Plan:** Introduce shared state (e.g., via React context or lifting state into `App.tsx`) to store the selected node, update the stats panel rows to call a handler, and update `ClusterMap` to watch that state and invoke `map.flyTo` with a reasonable zoom level. Add a visual affordance (e.g., temporary highlight) confirming the selection.
-
-6. Introduce historical storage for node metrics
-   - **Problem:** The aggregator only keeps the latest snapshot (`nodes_data`/`connections_data` in memory), so there’s no way to surface historical trends, and a restart loses all visibility.
-   - **Proposed Solution:** Persist incoming node snapshots to a lightweight time-series store (SQLite, Prometheus push gateway, or even append-only JSON) and add endpoints that can retrieve metrics over time for charting.
-   - **Acceptance Criteria:** Aggregator keeps at least a rolling 24‑hour window (configurable) of node snapshots, `/api/stats` can return average/min/max in that window, and the frontend adds a “History” view that can consume that endpoint.
-   - **Plan:** Define a storage abstraction (`HistoryStore`) that can write/read from disk, record each payload at `receive_node_data`, expose new FastAPI routes (e.g., `/api/history`), and update the frontend to visualize the data (e.g., sparkline in `StatsPanel`).
-
-7. [DONE] Accelerate CI builds with caching and smarter service selection
-   - **Problem:** Every PR rebuilds agent, aggregator, and frontend images even when unrelated files change, leading to long Release workflows.
-   - **Proposed Solution:** Teach the GitHub Actions workflows (or Makefile scripts) to reuse Docker layer caches and skip service builds that have no file changes, using path filters or a manifest of inputs per service.
-   - **Acceptance Criteria:** A PR that only touches the frontend avoids rebuilding agent/aggregator images, Docker caching is enabled so repeated builds run faster, and documentation explains how the skip logic works.
-   - **Plan:** Update the CI workflow to enable BuildKit cache export/import, add a lightweight change-detection script (e.g., based on `git diff --name-only`) to decide which services to build, and document the behavior so contributors understand why a service may be skipped.
-
-8. Clicking on the Nodes in the sidebar doesn't zoom in enough to see the individual node. Only shows the cluster with a number showing the number of nodes there. Please fix.
-
-9. When you zoom the map completely out, it leaves a bit of gap. can we make the sidebar wider so that the gap gets filled up by it.
->>>>>>> 7593e6e9
+   - **Plan:** Define a storage abstraction (`HistoryStore`) that can write/read from disk, record each payload at `receive_node_data`, expose new FastAPI routes (e.g., `/api/history`), and update the frontend to visualize the data (e.g., sparkline in `StatsPanel`).